import os
from typing import Optional

import anndata as ad
import numpy   as np
import pandas  as pd
import pyarrow as pa
import scanpy
import scipy
import tiledb
import tiledbsc.util     as util

def uncat(x):
    if isinstance(x.dtype, pd.CategoricalDtype):
        return x.astype('O')
    elif x.dtype == 'bool':
        return x.astype('uint8')
    elif x.dtype == np.float16:
        return x.astype(np.float16)
    else:
        return x

class SOMA():
    """ Single-cell group
    A simple class for ingestion of anndata to a TileDB group.

    * The write path (anndata/10X -> TileDB) is exercised here
    * A read path (TileDB -> anndata/10X) is a WIP.
    * The class structure in this source file is likely to change but the
      TileDB Groups this code creates should remain relatively stable, modulo
      updates to the Matrix API itself and/or any errors encountered during testing.
    * See also desc-ann.py in this directory for helpful information to
      reveal the diversity/variety of HDF5 files we process.
    """

    uri: str
    verbose: bool
    config: tiledb.Config
    ctx: tiledb.Ctx
    write_X_chunked_if_csr: bool

    # ----------------------------------------------------------------
    def __init__(self, uri: str, verbose: bool = True, config: Optional[tiledb.Config] = None, ctx: Optional[tiledb.Ctx] = None):
        """
        @description Create a new SOMA object. The existing array group is
          opened at the specified array `uri` if one is present, otherwise a new
          array group is created.
        @param uri URI of the TileDB group
        @param verbose Print status messages
        """

        self.uri = uri
        self.verbose = verbose
        self.config = config
        self.ctx = ctx

        if self.ctx is None and self.config is not None:
            self.ctx = tiledb.Ctx(self.config)

        self.write_X_chunked_if_csr = True

        # If URI is "/something/test1" then:
        # * obs_uri  is "/something/test1/obs"
        # * var_uri  is "/something/test1/var"
        # * data_uri is "/something/test1/X"

        # If URI is "tiledb://namespace/s3://bucketname/something/test1" then:
        # * obs_uri  is "tiledb://namespace/s3://bucketname/something/test1/obs"
        # * var_uri  is "tiledb://namespace/s3://bucketname/something/test1/var"
        # * data_uri is "tiledb://namespace/s3://bucketname/something/test1/X"

    def set_write_X_chunked_if_csr(self, val: bool):
        """
        Allows the user to disable the default setting which is that X matrices in CSR format
        are written chunked/fragmented as a memory-reduction strategy. If this is set to False,
        X matrices will be converted to COO and ingested all at one go.
        """
        self.write_X_chunked_if_csr = val
        return self

    # ----------------------------------------------------------------
    def from_anndata(self, anndata: ad.AnnData):
        """
        Factory function to instantiate a SOMA object from an input anndata.AnnData object.
        """
        if self.verbose:
            s = util.get_start_stamp()
            print(f"START  SOMA.from_ann")

        anndata = self.decategoricalize(anndata)
        self.write_tiledb_group(anndata)

        if self.verbose:
            print(util.format_elapsed(s,"FINISH  SOMA.from_ann"))

    # ----------------------------------------------------------------
    def from_h5ad(self, input_path: str):
        """
        Factory function to instantiate a SOMA object from an input .h5ad file.
        """
        if self.verbose:
            s = util.get_start_stamp()
            print(f"START  SOMA.from_h5ad {input_path} -> {self.uri}")

        anndata = self.read_h5ad(input_path)
        anndata = self.decategoricalize(anndata)
        self.write_tiledb_group(anndata)

        if self.verbose:
            print(util.format_elapsed(s, f"FINISH SOMA.from_h5ad {input_path} -> {self.uri}"))

    # ----------------------------------------------------------------
    def from_10x(self, input_path: str):
        """
        Factory function to instantiate a SOMA object from an input 10X file.
        """
        if self.verbose:
            s = util.get_start_stamp()
            print(f"START  SOMA.from_10x {input_path} -> {self.uri}")

        anndata = self.read_10x(input_path)
        anndata = self.decategoricalize(anndata)
        self.write_tiledb_group(anndata)

        if self.verbose:
            print(util.format_elapsed(s, f"FINISH SOMA.from_10x {input_path} -> {self.uri}"))

    # ----------------------------------------------------------------
    def read_h5ad(self, input_path: str):
        """
        File-ingestor for .h5ad files
        """
        if self.verbose:
            s = util.get_start_stamp()
            print(f"  START  READING {input_path}")
        anndata = ad.read_h5ad(input_path)
        anndata.var_names_make_unique()
        if self.verbose:
            print(util.format_elapsed(s, f"  FINISH READING {input_path}"))
        return anndata

    # ----------------------------------------------------------------
    def read_10x(self, input_path: str):
        """
        File-ingestor for 10X files
        """
        if self.verbose:
            s = util.get_start_stamp()
            print(f"  START  READING {input_path}")
        anndata = scanpy.read_10x_h5(input_path)
        anndata.var_names_make_unique()
        if self.verbose:
            print(util.format_elapsed(s, f"  FINISH READING {input_path}"))
        return anndata

    # ----------------------------------------------------------------
    def decategoricalize(self, anndata: ad.AnnData):
        """
        Performs a typecast for the categorical datatype that pandas can handle.
        We cast this to Python 'object' which in this case means 'string'.
        The uns and raw datasets are deferred.
        """

        if self.verbose:
            s = util.get_start_stamp()
            print(f"  START  DECATEGORICALIZING")

        # See also https://docs.scipy.org/doc/numpy-1.10.1/reference/arrays.dtypes.html
        #uncat = lambda x: x.astype("O") if isinstance(x.dtype, pd.CategoricalDtype) else x

        obs = pd.DataFrame.from_dict({k: uncat(v) for k, v in anndata.obs.items()})
        var = pd.DataFrame.from_dict({k: uncat(v) for k, v in anndata.var.items()})

        for key in anndata.obsm.keys():
            anndata.obsm[key] = uncat(anndata.obsm[key])
        for key in anndata.varm.keys():
            anndata.varm[key] = uncat(anndata.varm[key])
        for key in anndata.obsp.keys():
            anndata.obsp[key] = uncat(anndata.obsp[key])
        for key in anndata.varp.keys():
            anndata.varp[key] = uncat(anndata.varp[key])

        anndata = ad.AnnData(
            X=anndata.X,
            dtype=anndata.X.dtype,
            raw=anndata.raw,  # expect Python 'None' type when there is no raw -- assignment OK
            obs=obs,
            var=var,
            obsm=anndata.obsm,
            obsp=anndata.obsp,
            varm=anndata.varm,
            varp=anndata.varp,
        )

        if self.verbose:
            print(util.format_elapsed(s, f"  FINISH DECATEGORICALIZING"))
        return anndata

    # ----------------------------------------------------------------
    def write_tiledb_group(self, anndata: ad.AnnData):
        """
        Top-level writer method for creating a TileDB group for a SOMA object.
        """
        if self.verbose:
            s = util.get_start_stamp()
            print(f"  START  WRITING {self.uri}")

        # ----------------------------------------------------------------
        # Must be done first, to create the parent directory
        tiledb.group_create(self.uri, ctx=self.ctx)
        base_group = tiledb.Group(self.uri, mode="w", ctx=self.ctx)

        # ----------------------------------------------------------------
        X_uri = self.write_X(anndata)
        base_group.add(uri=X_uri, relative=False, name="X")

        # ----------------------------------------------------------------
        obs_uri = self.write_obs_or_var(anndata.obs, "obs", 256)
        base_group.add(uri=obs_uri, relative=False, name="obs")

        var_uri = self.write_obs_or_var(anndata.var, "var", 2048)
        base_group.add(uri=var_uri, relative=False, name="var")

        # ----------------------------------------------------------------
        if len(anndata.obsm.keys()) > 0:
            obsm_uri = self.write_annotation_matrices(anndata.obsm, "obsm", "obs_id", anndata.obs_names)
            base_group.add(uri=obsm_uri, relative=False, name="obsm")

        if len(anndata.varm.keys()) > 0:
            varm_uri = self.write_annotation_matrices(anndata.varm, "varm", "var_id", anndata.var_names)
            base_group.add(uri=varm_uri, relative=False, name="varm")

        if len(anndata.obsp.keys()) > 0:
            obsp_uri = self.write_annotation_pairwise_matrices(anndata.obsp, "obsp", "obs_id", anndata.obs_names)
            base_group.add(uri=obsp_uri, relative=False, name="obsp")

        if len(anndata.varp.keys()) > 0:
            varp_uri = self.write_annotation_pairwise_matrices(anndata.varp, "varp", "var_id", anndata.var_names)
            base_group.add(uri=varp_uri, relative=False, name="varp")

        # ----------------------------------------------------------------
        if self.verbose:
            print(util.format_elapsed(s, f"  FINISH WRITING {self.uri}"))

        base_group.close()

    # ----------------------------------------------------------------
    def write_X(self, anndata: ad.AnnData):
        """
        Populates the X/ subgroup for a SOMA object.
        """
        X_uri = os.path.join(self.uri, "X")
        tiledb.group_create(X_uri, ctx=self.ctx)
        X_group = tiledb.Group(X_uri, mode="w", ctx=self.ctx)

        X_data_uri = self.write_X_array(anndata.X, X_uri, "data", anndata.obs.index, anndata.var.index)
        X_group.add(uri=X_data_uri, relative=False, name="data")

        has_raw = False
        try:
            anndata.raw.X.shape
            has_raw = True
        except:
            pass
        if has_raw:
            X_raw_uri = self.write_X_array(anndata.raw.X, X_uri, "raw", anndata.raw.obs_names, anndata.raw.var_names)
            X_group.add(uri=X_raw_uri, relative=False, name="raw")

        X_group.close()

        return X_uri

    # ----------------------------------------------------------------
    def write_X_array(self, x, group_uri:str, arrayname: str, obs_names, var_names):
        """
        Populates the X/data or X/raw array.
        :param x: is anndata.X or raw
        :param group_uri: is the URI of the parent group, e.g. 'foo/X'
        :param arrayname: is the name of the array within the parent group, e.g. 'data' for 'foo/X/data'
        :param obs_names: and var_names are the names for the axes
        """
        X_array_uri = os.path.join(group_uri, arrayname)
        if self.verbose:
            s = util.get_start_stamp()
            print(f"    START  WRITING {X_array_uri} from {type(x)}")

<<<<<<< HEAD
        self.__create_coo_array(uri=X_array_uri, dim_labels=["obs_id", "var_id"], attr_name="value", mat_dtype=x.dtype)
        self.__ingest_coo_data(X_array_uri, x, obs_names, var_names)
=======
        self.__create_coo_array(uri=X_array_uri, dim_labels=["obs_id", "var_id"], attr_name="value")

        # TODO: add chunked support for CSC
        if isinstance(x, scipy.sparse._csr.csr_matrix) and self.write_X_chunked_if_csr:
            self.__ingest_coo_data_rows_chunked(X_array_uri, x, obs_names, var_names)
        else:
            self.__ingest_coo_data_whole(X_array_uri, x, obs_names, var_names)
>>>>>>> b30eae2a

        if self.verbose:
            print(util.format_elapsed(s, f"    FINISH WRITING {X_array_uri}"))
        return X_array_uri

    # ----------------------------------------------------------------
    def write_obs_or_var(self, obs_or_var_data, obs_or_var_name: str, extent: int):
        """
        Populates the obs/ or var/ subgroup for a SOMA object.
        First argument is anndata.obs or anndata.var; second is "obs" or "var".  In the reference
        pbmc3k_processed dataset, these are of type pandas.core.frame.DataFrame. In further
        testing we may need to switch on the datatype.
        """

        offsets_filters = tiledb.FilterList(
            [tiledb.PositiveDeltaFilter(), tiledb.ZstdFilter(level=-1)]
        )
        dim_filters = tiledb.FilterList([tiledb.ZstdFilter(level=-1)])
        attr_filters = tiledb.FilterList([tiledb.ZstdFilter(level=-1)])

        obs_or_var_uri = os.path.join(self.uri, obs_or_var_name)
        if self.verbose:
            s = util.get_start_stamp()
            print(f"    START  WRITING {obs_or_var_uri}")

        # Make the row-names column (barcodes for obs, gene names for var) explicitly named.
        # Otherwise it'll be called '__tiledb_rows'.
        #
        # Before:
        #
        #   >>> anndata.obs
        #                  orig.ident nCount_RNA nFeature_RNA ...
        #   ATGCCAGAACGACT 0          70.0       47           ...
        #   CATGGCCTGTGCAT 0          85.0       52           ...
        #   ...            ...        ...        ...          ...
        #   GGAACACTTCAGAC 0          150.0      30           ...
        #   CTTGATTGATCTTC 0          233.0      76           ...
        #
        # After:
        #
        #   >>> anndata.obs.rename_axis('obs_id')
        #                  orig.ident nCount_RNA nFeature_RNA ...
        #   obs_id
        #   ATGCCAGAACGACT 0          70.0       47           ...
        #   CATGGCCTGTGCAT 0          85.0       52           ...
        #   ...            ...        ...        ...          ...
        #   GGAACACTTCAGAC 0          150.0      30           ...
        #   CTTGATTGATCTTC 0          233.0      76           ...
        obs_or_var_data = obs_or_var_data.rename_axis(obs_or_var_name+'_id')

        tiledb.from_pandas(
            uri=obs_or_var_uri,
            dataframe=obs_or_var_data,
            name=obs_or_var_name,
            sparse=True,
            allows_duplicates=False,
            offsets_filters=offsets_filters,
            attr_filters=attr_filters,
            dim_filters=dim_filters,
            capacity=100000,
            tile=extent,
            ctx=self.ctx
        )

        if self.verbose:
            print(util.format_elapsed(s, f"    FINISH WRITING {obs_or_var_uri}"))

        return obs_or_var_uri

    # ----------------------------------------------------------------
    def write_annotation_matrices(self, annotation_matrices, name: str, dim_name: str, dim_values):
        """
        Populates the obsm/ or varm/ subgroup for a SOMA object, then writes all the components
        arrays under that group.
        :param annotation_matrices: anndata.obsm or anndata.varm
        :param name: 'obsm' or 'varm'
        :param dim_name: 'obs_id' or 'var_id'
        :param dim_values: anndata.obs_names or anndata.var_names
        """
        assert name in ["obsm", "varm"]

        subgroup_uri = os.path.join(self.uri, name)
        tiledb.group_create(subgroup_uri, ctx=self.ctx)
        subgroup = tiledb.Group(subgroup_uri, mode="w", ctx=self.ctx)

        for mat_name in annotation_matrices.keys():
            mat = annotation_matrices[mat_name]
            component_array_uri = os.path.join(subgroup_uri, mat_name)
            if self.verbose:
                s = util.get_start_stamp()
                print(f"    START  WRITING {component_array_uri}")
                print(f"    Annotation matrix {name}/{mat_name} has shape {mat.shape}")

            # We do not have column names for anndata-provenance annotation matrices.
            # So, if say we're looking at anndata.obsm['X_pca'], we create column names
            # 'X_pca_1', 'X_pca_2', etc.
            (nrow, nattr) = mat.shape
            attr_names = [mat_name + '_' + str(j) for j in range(1, nattr+1)]

            # Ingest annotation matrices as 1D/multi-attribute sparse arrays
            self.__create_annot_matrix(component_array_uri, mat, mat_name, dim_name, attr_names)
            self.__ingest_annot_matrix(component_array_uri, mat, dim_values, attr_names)

            if self.verbose:
                print(util.format_elapsed(s, f"    FINISH WRITING {component_array_uri}"))

            subgroup.add(uri=component_array_uri, relative=False, name=mat_name)
        subgroup.close()

        return subgroup_uri

    # ----------------------------------------------------------------
    def write_annotation_pairwise_matrices(self, annotation_pairwise_matrices, name: str, dim_name: str, dim_values):
        """
        Populates the obsp/ or varp/ subgroup for a SOMA object, then writes all the components
        arrays under that group.
        :param annotation_matrices: anndata.obsp or anndata.varp
        :param name: 'obsp' or 'varp'
        :param dim_name: 'obs_id' or 'var_id'
        :param dim_values: anndata.obs_names or anndata.var_names
        """
        assert name in ["obsp", "varp"]

        subgroup_uri = os.path.join(self.uri, name)
        tiledb.group_create(subgroup_uri, ctx=self.ctx)
        subgroup = tiledb.Group(subgroup_uri, mode="w", ctx=self.ctx)

        dim_labels = [f"{dim_name}_{x}" for x in ["i", "j"]]

        for mat_name in annotation_pairwise_matrices.keys():
            mat = annotation_pairwise_matrices[mat_name]
            component_array_uri = os.path.join(subgroup_uri, mat_name)
            if self.verbose:
                s = util.get_start_stamp()
                print(f"    START  WRITING {component_array_uri}")
                print(f"    Annotation-pairwise matrix {name}/{mat_name} has shape {mat.shape}")

            # Ingest annotation pairwise matrices as 2D/single-attribute sparse arrays
<<<<<<< HEAD
            self.__create_coo_array(component_array_uri, dim_labels, "value", mat_dtype=mat.dtype)
            self.__ingest_coo_data(component_array_uri, mat, dim_values, dim_values)
=======
            self.__create_coo_array(component_array_uri, dim_labels, "value")
            self.__ingest_coo_data_whole(component_array_uri, mat, dim_values, dim_values)
>>>>>>> b30eae2a

            if self.verbose:
                print(util.format_elapsed(s, f"    FINISH WRITING {component_array_uri}"))

            subgroup.add(uri=component_array_uri, relative=False, name=mat_name)
        subgroup.close()

        return subgroup_uri

    # ----------------------------------------------------------------
    def __create_annot_matrix(self, uri: str, mat, mat_name: str, dim_name: str, attr_names):
        """
        Create a TileDB 1D sparse array with string dimension and multiple attributes

        :param uri: URI of the array to be created
        :param mat: e.g. anndata.obsm['X_pca'] -- nominally a numpy.ndarray
        :param mat_name: e.g. 'X_pca' in anndata.obsm['X_pca']
        :param dim_name: name of the TileDB array dimension -- nominally 'obs_id' or 'var_id'
        :param attr_names: column names for the dataframe
        """
        assert isinstance(uri, str)
        assert isinstance(mat_name, str)
        assert isinstance(dim_name, str)

        # Nominally 'obs_id' or 'var_id'
        dom = tiledb.Domain(
            tiledb.Dim(name=dim_name, domain=(None, None), dtype="ascii", filters=[tiledb.ZstdFilter(level=22)]),
            ctx=self.ctx
        )

        # Verify:
        # anndata = ad.read_h5ad('anndata/pbmc3k_processed.h5ad')
        # anndata.obsm['X_pca'].dtype
        #dtype = 'float32'
        dtype = mat.dtype

        attrs = [
            tiledb.Attr(attr_name, dtype=dtype, filters=[tiledb.ZstdFilter()], ctx=self.ctx)
            for attr_name in attr_names
        ]

        sch = tiledb.ArraySchema(
            domain=dom,
            attrs=attrs,
            sparse=True,
            allows_duplicates=True,
            offsets_filters=[tiledb.DoubleDeltaFilter(), tiledb.BitWidthReductionFilter(), tiledb.ZstdFilter()],
            capacity=100000,
            cell_order='row-major',
            tile_order='col-major',
            ctx=self.ctx
        )

        tiledb.Array.create(uri, sch, ctx=self.ctx)

    # ----------------------------------------------------------------
    def __ingest_annot_matrix(self, uri: str, mat, dim_values, col_names):
        """
        Convert ndarray/(csr|csc)matrix to a dataframe and ingest into TileDB.
        :param uri: TileDB URI of the array to be written.
        :param mat: Matrix-like object coercible to a pandas dataframe.
        :param dim_values: barcode/gene IDs from anndata.obs_names or anndata.var_names
        :param col_names: List of column names.
        """

        assert len(col_names) == mat.shape[1]

        df = pd.DataFrame(mat, columns = col_names)

        with tiledb.open(uri, mode="w", ctx=self.ctx) as A:
            A[dim_values] = df.to_dict(orient='list')

    # ----------------------------------------------------------------
    def __create_coo_array(self, uri: str, dim_labels, attr_name: str, mat_dtype):
        """
        Create a TileDB 2D sparse array with string dimensions and a single attribute.

        :param uri: URI of the array to be created
        :param mat: scipy.sparse.coo_matrix
        :param dim_labels: names of the TileDB array dimensions
        :param attr_name: name of the TileDB array-data attribute
        """
        assert isinstance(uri, str)
        assert len(dim_labels) == 2
        assert isinstance(attr_name, str)

        dom = tiledb.Domain(
            tiledb.Dim(name=dim_labels[0], domain=(None, None), dtype="ascii", filters=[tiledb.RleFilter()]),
            tiledb.Dim(name=dim_labels[1], domain=(None, None), dtype="ascii", filters=[tiledb.ZstdFilter(level=22)]),
            ctx=self.ctx
        )

        # xxx foo
        if mat_dtype == np.float16:
            mat_dtype = np.float32

        att = tiledb.Attr(attr_name, dtype=mat_dtype, filters=[tiledb.ZstdFilter()], ctx=self.ctx)
        sch = tiledb.ArraySchema(
            domain=dom,
            attrs=(att,),
            sparse=True,
            allows_duplicates=True,
            offsets_filters=[tiledb.DoubleDeltaFilter(), tiledb.BitWidthReductionFilter(), tiledb.ZstdFilter()],
            capacity=100000,
            cell_order='row-major',
            tile_order='col-major',
            ctx=self.ctx
        )
        tiledb.Array.create(uri, sch, ctx=self.ctx)

    # ----------------------------------------------------------------
    # Example: suppose this 4x3 is to be written in two chunks of two rows each
    # but written in sorted order.
    #
    # Original     Sorted     Permutation
    #  data       row names
    #
    #   X Y Z
    # C 0 1 2      A            1
    # A 4 0 5      B            2
    # B 7 0 0      C            0
    # D 0 8 9      D            3
    #
    # First chunk:
    # * Row indices 0,1 map to permutation indices 1,2
    # * i,i2 are 0,2
    # * chunk_coo is original matrix rows 1,2
    # * chunk_coo.row is [0,1]
    # * chunk_coo.row + i is [0,1]
    # * sorted_row_names: ['A', 'B']
    #
    # Second chunk:
    # * Row indices 2,3 map to permutation indices 0,3
    # * i,i2 are 2,4
    # * chunk_coo is original matrix rows 0,3
    # * chunk_coo.row is [0,1]
    # * chunk_coo.row + i is [2,3]
    # * sorted_row_names: ['C', 'D']

    def __ingest_coo_data_rows_chunked(self, uri: str, mat: scipy.sparse._csr.csr_matrix, row_names, col_names):
        """
        Convert csr_matrix to coo_matrix chunkwise and ingest into TileDB.

        :param uri: TileDB URI of the array to be written.
        :param mat: csr_matrix.
        :param row_names: List of row names.
        :param col_names: List of column names.
        """

        assert len(row_names) == mat.shape[0]
        assert len(col_names) == mat.shape[1]

        goal_chunk_nnz = 10000000 # TODO: implement as settable config

        # Sort the row names so we can write chunks indexed by sorted string keys.  This will lead
        # to efficient TileDB fragments in the sparse array indexed by these string keys.
        #
        # Key note: only the _obs labels_ are being sorted, and along with them come permutation
        # indices for accessing the CSR matrix via cursor-indirection -- e.g. csr[28] is accessed as
        # with csr[permuation[28]] -- the CSR matrix itself isn't sorted in bulk.
        sorted_row_names, permutation = util.get_sort_and_permutation(list(row_names))
        # Using numpy we can index this with a list of indices, which a plain Python list doesn't support.
        sorted_row_names = np.asarray(sorted_row_names)

        s = util.get_start_stamp()
        print(f"      START  __ingest_coo_data_rows_chunked")

        with tiledb.open(uri, mode="w") as A:
            nrow = len(sorted_row_names)

            i = 0
            while i < nrow:
                # Find a number of CSR rows which will result in a desired nnz for the chunk.
                chunk_size = util.find_csr_chunk_size(mat, permutation, i, goal_chunk_nnz)
                i2 = i + chunk_size

                # Convert the chunk to a COO matrix.
                chunk_coo = mat[permutation[i:i2]].tocoo()

                s2 = util.get_start_stamp()

                # Write the chunk-COO to TileDB.
                d0 = sorted_row_names[chunk_coo.row + i]
                d1 = col_names[chunk_coo.col]

                if len(d0) == 0:
                    continue

                # Python ranges are (lo, hi) with lo inclusive and hi exclusive. But saying that
                # makes us look buggy if we say we're ingesting chunk 0:18 and then 18:32.
                # Instead, print inclusive lo..hi like 0..17 and 18..31.
                print("        START  chunk rows %d..%d of %d, obs_ids %s..%s, nnz=%d, %7.3f%%" %
                    (i, i2-1, nrow, d0[0], d0[-1], chunk_coo.nnz, 100*(i2-1)/nrow))

                # Write a TileDB fragment
                A[d0, d1] = chunk_coo.data

                print(util.format_elapsed(s2,"        FINISH chunk"))
                i = i2

        print(util.format_elapsed(s,"      FINISH __ingest_coo_data_rows_chunked"))

    # ----------------------------------------------------------------
    def __ingest_coo_data_whole(self, uri: str, mat, row_names, col_names):
        """
        Convert ndarray/(csr|csc)matrix to coo_matrix and ingest into TileDB.

        :param uri: TileDB URI of the array to be written.
        :param mat: Matrix-like object coercible to a scipy coo_matrix.
        :param row_names: List of row names.
        :param col_names: List of column names.
        """

        assert len(row_names) == mat.shape[0]
        assert len(col_names) == mat.shape[1]

        mat_coo = scipy.sparse.coo_matrix(mat)
        d0 = row_names[mat_coo.row]
        d1 = col_names[mat_coo.col]

        with tiledb.open(uri, mode="w", ctx=self.ctx) as A:
            A[d0, d1] = mat_coo.data<|MERGE_RESOLUTION|>--- conflicted
+++ resolved
@@ -284,18 +284,13 @@
             s = util.get_start_stamp()
             print(f"    START  WRITING {X_array_uri} from {type(x)}")
 
-<<<<<<< HEAD
         self.__create_coo_array(uri=X_array_uri, dim_labels=["obs_id", "var_id"], attr_name="value", mat_dtype=x.dtype)
-        self.__ingest_coo_data(X_array_uri, x, obs_names, var_names)
-=======
-        self.__create_coo_array(uri=X_array_uri, dim_labels=["obs_id", "var_id"], attr_name="value")
 
         # TODO: add chunked support for CSC
         if isinstance(x, scipy.sparse._csr.csr_matrix) and self.write_X_chunked_if_csr:
             self.__ingest_coo_data_rows_chunked(X_array_uri, x, obs_names, var_names)
         else:
             self.__ingest_coo_data_whole(X_array_uri, x, obs_names, var_names)
->>>>>>> b30eae2a
 
         if self.verbose:
             print(util.format_elapsed(s, f"    FINISH WRITING {X_array_uri}"))
@@ -434,13 +429,8 @@
                 print(f"    Annotation-pairwise matrix {name}/{mat_name} has shape {mat.shape}")
 
             # Ingest annotation pairwise matrices as 2D/single-attribute sparse arrays
-<<<<<<< HEAD
             self.__create_coo_array(component_array_uri, dim_labels, "value", mat_dtype=mat.dtype)
-            self.__ingest_coo_data(component_array_uri, mat, dim_values, dim_values)
-=======
-            self.__create_coo_array(component_array_uri, dim_labels, "value")
             self.__ingest_coo_data_whole(component_array_uri, mat, dim_values, dim_values)
->>>>>>> b30eae2a
 
             if self.verbose:
                 print(util.format_elapsed(s, f"    FINISH WRITING {component_array_uri}"))
