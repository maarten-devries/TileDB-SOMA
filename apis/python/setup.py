# This file enables building the libtiledbsoma external package as part of the
# tiledbsoma module install process.
#
# Local non-editable install:
#   `pip install .`
#
# Local editable install:
#   `pip install -e .`
#
# Install from PyPI
#   `pip install tiledbsoma`
#
# Based on ideas from https://github.com/pybind/cmake_example
# The `bld` script here is reused for pip install, CI, and local builds.

import ctypes
import os
import pathlib
import shutil
import subprocess
import sys
from typing import Optional

import setuptools.command.build_ext
import wheel.bdist_wheel

try:
    from pybind11.setup_helpers import Pybind11Extension

except ImportError:
    # Explanation:
    # https://pybind11.readthedocs.io/en/stable/compiling.html#classic-setup-requires
    # This works around a catch-22 where pybind11 is a requirement to load setup.py, yet pip cannot
    # read&install our requirements without loading setup.py.
    from setuptools import Extension as Pybind11Extension

this_dir = pathlib.Path(__file__).parent.absolute()
sys.path.insert(0, str(this_dir))

import version  # noqa E402

# tiledb_dir and tiledbsoma_dir may be specified by either environment variable
# or command-line argument. If both are provided, the latter wins.

tiledb_dir: Optional[pathlib.Path] = None
tiledbsoma_dir: Optional[pathlib.Path] = None
no_tiledb_dep: bool = False

args = sys.argv[:]
for arg in args:
    start, eq, last = arg.partition("=")
    if (start, eq) == ("--tiledb", "="):
        tiledb_dir = pathlib.Path(last)
        sys.argv.remove(arg)
    if (start, eq) == ("--libtiledbsoma", "="):
        tiledbsoma_dir = pathlib.Path(last)
        sys.argv.remove(arg)
    if (start, eq) == ("--no-tiledb-deprecated", "="):
        no_tiledb_dep = True
        sys.argv.remove(arg)


tiledb_dir = os.environ.get("TILEDB_PATH", tiledb_dir)
tiledb_given = tiledb_dir is not None
tiledbsoma_dir = os.environ.get("TILEDBSOMA_PATH", tiledbsoma_dir)

if tiledbsoma_dir is not None and tiledb_dir is None:
    raise ValueError(
        "If TILEDBSOMA_PATH is set, then TILEDB_PATH must "
        "also be set. TILEDB_PATH must be set to the location of "
        "the TileDB shared object library linked to the "
        "TileDB-SOMA shared object library"
    )

if tiledbsoma_dir is None:
    scripts_dir = this_dir / "dist_links" / "scripts"
    scripts_dir = scripts_dir.resolve()

    tiledbsoma_dir = scripts_dir.parent / "dist"
else:
    tiledbsoma_dir = pathlib.Path(tiledbsoma_dir)

if tiledb_dir is None:
    # tiledb_dir = pathlib.Path(this_dir)
    scripts_dir = this_dir / "dist_links" / "scripts"
    scripts_dir = scripts_dir.resolve()

    tiledb_dir = scripts_dir.parent / "dist"
else:
    tiledb_dir = pathlib.Path(tiledb_dir)


def get_libtiledbsoma_library_name():
    """
    :return: List of TileDB shared library names.
    """
    if os.name == "posix":
        if sys.platform == "darwin":
            return "libtiledbsoma.dylib"
        else:
            return "libtiledbsoma.so"
    elif os.name == "nt":
        return "tiledbsoma.dll"
    else:
        raise RuntimeError(f"Unsupported OS name {os.name}")


def find_libtiledbsoma_full_path_on_linux(lib_name):
    # https://stackoverflow.com/questions/35682600/get-absolute-path-of-shared-library-in-python
    class LINKMAP(ctypes.Structure):
        _fields_ = [("l_addr", ctypes.c_void_p), ("l_name", ctypes.c_char_p)]

    libdl = ctypes.CDLL(lib_name)
    dlinfo = libdl.dlinfo
    dlinfo.argtypes = ctypes.c_void_p, ctypes.c_int, ctypes.c_void_p
    dlinfo.restype = ctypes.c_int

    libc = ctypes.CDLL(lib_name)
    lmptr = ctypes.c_void_p()
    dlinfo(libc._handle, 2, ctypes.byref(lmptr))

    return ctypes.cast(lmptr, ctypes.POINTER(LINKMAP)).contents.l_name.decode()


def libtiledbsoma_exists():
    """
    Returns the path to the TileDB-SOMA library, if it exists.
    :return: The path to the TileDB-SOMA library, or None.
    """
    # Check if TileDB-SOMA is installed in user given path
    dist_dirs = [tiledbsoma_dir / "lib"]
    if sys.platform.startswith("linux"):
        dist_dirs.append(tiledbsoma_dir / "lib64")
        dist_dirs.append(tiledbsoma_dir / "lib" / "x86_64-linux-gnu")
    elif os.name == "nt":
        dist_dirs.append(tiledbsoma_dir / "bin")

    for lib_dir in dist_dirs:
        full_lib_path = lib_dir / get_libtiledbsoma_library_name()
        print(f"Checking: {full_lib_path} exists: {full_lib_path.exists()}")
        if full_lib_path.exists():
            return lib_dir

    # Check to see if TileDB-SOMA is globally installed.
    lib_name = get_libtiledbsoma_library_name()

    try:
        # Note: This is a relative path on Linux
        # https://bugs.python.org/issue21042
        if os.name == "posix" and sys.platform != "darwin":
            path = find_libtiledbsoma_full_path_on_linux(lib_name)
        else:
            path = ctypes.CDLL(lib_name)
        print(f"Found globally installed {path}")
        return pathlib.Path(path).parents[0]
    except Exception as e:
        print(e)
        return None


def find_or_build_package_data(setuptools_cmd):
    # check if libtiledbsoma is installed
    lib_dir = libtiledbsoma_exists()

    # if not then build from source
    if lib_dir is None:
        # Note: The GitHub build process uses the contents of `bld` as a key
        # to cache the native binaries. Using non-default options here will
        # cause that cache to fall out of sync.
        #
        # See `.github/workflows/python-ci-single.yml` for configuration.
        if os.name == "nt":
            bld_command = ["pwsh.exe", "./bld.ps1"]
            if tiledb_dir is not None:
                bld_command.append(f"TileDBLocation={tiledb_dir}")
            if no_tiledb_dep:
                bld_command.append("RemoveTileDBDeprecated=ON")

        else:
            bld_command = ["./bld"]
            if tiledb_dir is not None:
                bld_command.append(f"--tiledb={tiledb_dir}")
            if no_tiledb_dep:
                bld_command.append("--no-tiledb-deprecated=true")

        subprocess.run(bld_command, cwd=scripts_dir, check=True)

        lib_dir = libtiledbsoma_exists()
        assert lib_dir, "error when building libtiledbsoma from source"

        # If we are building from source, then we are likely building wheels.
        # Copy both the tiledbsoma and tiledb shared objects into the
        # package dir so they can be found by package_data
        package_data = []
        src_dir = this_dir / "src" / "tiledbsoma"
        for f in lib_dir.glob("*tiledbsoma.*"):
            if f.suffix != ".a":  # skip static library
                print(f"  copying file {f} to {src_dir}")
                shutil.copy(f, src_dir)
                package_data.append(f.name)
        assert package_data, f"tiledbsoma artifacts absent from {lib_dir}"

        if not tiledb_given:
            for f in lib_dir.glob("*tiledb.*"):
                if f.suffix != ".a":  # skip static library
                    print(f"  copying file {f} to {src_dir}")
                    shutil.copy(f, src_dir)
                    package_data.append(f.name)
                assert package_data, f"tiledb artifacts absent from {lib_dir}"

        # Install shared libraries inside the Python module via package_data.
        print(f"  adding to package_data: {package_data}")
        setuptools_cmd.distribution.package_data["tiledbsoma"] = package_data


class build_ext(setuptools.command.build_ext.build_ext):
    def run(self):
        find_or_build_package_data(self)
        super().run()


class bdist_wheel(wheel.bdist_wheel.bdist_wheel):
    def run(self):
        find_or_build_package_data(self)
        super().run()


INC_DIRS = [
    "dist_links/libtiledbsoma/include",
    "dist_links/libtiledbsoma/external/include",
    "dist_links/libtiledbsoma/src/external/include",
    "../../build/externals/install/include",
    str(tiledbsoma_dir / "include"),
    str(tiledbsoma_dir / "include/tiledbsoma"),
    str(tiledbsoma_dir.parent / "build/externals/install/include"),
    str(tiledbsoma_dir / "include"),
    str(tiledb_dir / "include"),
]

LIB_DIRS = [
    str(tiledbsoma_dir / "lib"),
    str(tiledb_dir / "lib"),
]

CXX_FLAGS = []

if os.name != "nt":
    CXX_FLAGS.append(f'-Wl,-rpath,{str(tiledbsoma_dir / "lib")}')
    CXX_FLAGS.append(f'-Wl,-rpath,{str(tiledb_dir / "lib")}')

if sys.platform == "darwin":
    CXX_FLAGS.append("-mmacosx-version-min=11.0")

if os.name == "posix" and sys.platform != "darwin":
    LIB_DIRS.append(str(tiledbsoma_dir / "lib" / "x86_64-linux-gnu"))
    LIB_DIRS.append(str(tiledbsoma_dir / "lib64"))
    LIB_DIRS.append(str(tiledb_dir / "lib" / "x86_64-linux-gnu"))
    LIB_DIRS.append(str(tiledb_dir / "lib64"))
    CXX_FLAGS.append(f'-Wl,-rpath,{str(tiledbsoma_dir / "lib" / "x86_64-linux-gnu")}')
    CXX_FLAGS.append(f'-Wl,-rpath,{str(tiledbsoma_dir / "lib64")}')
    CXX_FLAGS.append(f'-Wl,-rpath,{str(tiledb_dir / "lib" / "x86_64-linux-gnu")}')
    CXX_FLAGS.append(f'-Wl,-rpath,{str(tiledb_dir / "lib64")}')

# ----------------------------------------------------------------
# Don't use `if __name__ == "__main__":` as the `python_requires` must
# be at top level, outside any if-block
# https://github.com/pypa/cibuildwheel/blob/7c4bbf8cb31d856a0fe547faf8edf165cd48ce74/cibuildwheel/projectfiles.py#L41-L46

setuptools.setup(
    name="tiledbsoma",
    description="Python API for efficient storage and retrieval of single-cell data using TileDB",
    long_description=open("README.md", encoding="utf-8").read(),
    long_description_content_type="text/markdown",
    author="TileDB, Inc.",
    author_email="help@tiledb.io",
    maintainer="TileDB, Inc.",
    maintainer_email="help@tiledb.io",
    url="https://github.com/single-cell-data/TileDB-SOMA/tree/main/apis/python",
    license="MIT",
    classifiers=[
        "Intended Audience :: Developers",
        "Intended Audience :: Information Technology",
        "Intended Audience :: Science/Research",
        "License :: OSI Approved :: MIT License",
        "Topic :: Scientific/Engineering :: Bio-Informatics",
        "Operating System :: Unix",
        "Operating System :: POSIX :: Linux",
        "Operating System :: MacOS :: MacOS X",
        "Operating System :: Microsoft :: Windows",
        "Programming Language :: Python",
        "Programming Language :: Python :: 3.9",
        "Programming Language :: Python :: 3.10",
        "Programming Language :: Python :: 3.11",
        "Programming Language :: Python :: 3.12",
    ],
    package_dir={"": "src"},
    packages=setuptools.find_packages("src"),
    # This next is necessary to avoid cibuildwheel thinking we want a python-only wheel:
    ext_modules=[
        Pybind11Extension(
            "tiledbsoma.pytiledbsoma",
            [
                "src/tiledbsoma/common.cc",
                "src/tiledbsoma/reindexer.cc",
                "src/tiledbsoma/query_condition.cc",
                "src/tiledbsoma/soma_context.cc",
                "src/tiledbsoma/soma_array.cc",
                "src/tiledbsoma/soma_object.cc",
                "src/tiledbsoma/soma_dataframe.cc",
                "src/tiledbsoma/soma_dense_ndarray.cc",
                "src/tiledbsoma/soma_sparse_ndarray.cc",
                "src/tiledbsoma/soma_point_cloud.cc",
                "src/tiledbsoma/soma_group.cc",
                "src/tiledbsoma/soma_collection.cc",
                "src/tiledbsoma/pytiledbsoma.cc",
            ],
            include_dirs=INC_DIRS,
            library_dirs=LIB_DIRS,
            libraries=["tiledbsoma"] + (["tiledb"] if os.name == "nt" else []),
            extra_link_args=CXX_FLAGS,
            extra_compile_args=["-std=c++17" if os.name != "nt" else "/std:c++17"]
            + CXX_FLAGS,
            language="c++",
        )
    ],
    zip_safe=False,
    setup_requires=["pybind11"],
    install_requires=[
        # Tracked in https://github.com/single-cell-data/TileDB-SOMA/issues/1785
        "anndata != 0.10.0",
        "attrs>=22.2",
        "numba>=0.58.0",
        "numpy<2.0",
        "pandas",
        "pyarrow",
        "scanpy>=1.9.2",
        "scipy",
        # Note: the somacore version is in .pre-commit-config.yaml too
<<<<<<< HEAD
        "somacore @ git+https://github.com/single-cell-data/SOMA.git@314fde0",  # DO NOT MERGE TO MAIN
=======
        "somacore==1.0.17",
>>>>>>> 424c897b
        "tiledb~=0.32.0",
        "typing-extensions",  # Note "-" even though `import typing_extensions`
    ],
    extras_require={
        "dev": open("requirements_dev.txt").read(),
        "spatial": ["tifffile", "pillow"],
    },
    python_requires=">=3.9",
    cmdclass={"build_ext": build_ext, "bdist_wheel": bdist_wheel},
    version=version.get_version(),
)<|MERGE_RESOLUTION|>--- conflicted
+++ resolved
@@ -336,11 +336,7 @@
         "scanpy>=1.9.2",
         "scipy",
         # Note: the somacore version is in .pre-commit-config.yaml too
-<<<<<<< HEAD
         "somacore @ git+https://github.com/single-cell-data/SOMA.git@314fde0",  # DO NOT MERGE TO MAIN
-=======
-        "somacore==1.0.17",
->>>>>>> 424c897b
         "tiledb~=0.32.0",
         "typing-extensions",  # Note "-" even though `import typing_extensions`
     ],
