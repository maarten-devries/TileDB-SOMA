--- conflicted
+++ resolved
@@ -343,15 +343,10 @@
         "scanpy>=1.9.2",
         "scipy",
         # Note: the somacore version is in .pre-commit-config.yaml too
-<<<<<<< HEAD
         "somacore @ git+https://github.com/single-cell-data/SOMA.git@86b72a0",  # DO NOT MERGE TO MAIN
-        "tiledb~=0.31.0",
-=======
-        "somacore==1.0.14",
         # TEMP WHILE WE AWAIT WHEELS
         # "tiledb~=0.32.0",
         "tiledb",
->>>>>>> 753d9f7d
         "typing-extensions",  # Note "-" even though `import typing_extensions`
     ],
     extras_require={
